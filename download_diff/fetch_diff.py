import os
import requests
from bs4 import BeautifulSoup
import re

def extract_diff(url, files_to_include):
    # TODO: make this VCS agnostic
    """Extracts and filters the diff content from the commit page for Android Googlesource."""
    
    response = requests.get(url)
    # if response.status_code != 200:
    #     print(f"⚠️ Failed to fetch page: {url}")
    #     return None

    soup = BeautifulSoup(response.text, "html.parser")

    # Extract diff content from the correct HTML structure
    diff_sections = soup.find_all("pre", class_="u-pre u-monospace Diff-unified")
    diffs = [section.get_text() for section in diff_sections]

    # Extract file headers
    file_headers = soup.find_all("pre", class_="u-pre u-monospace Diff")
    headers = [header.get_text() for header in file_headers]

    # Combine headers and diffs
    filtered_diff = []
    found_files = set()
    for h, d in zip(headers, diffs):
        for file_path in files_to_include:
            if file_path in h:  # Check if file is in the header
                filtered_diff.append(h + d)
                found_files.add(file_path)
                break  # Avoid duplicate checks for the same file

    if not filtered_diff:  # Check if no files from the list were found in the diff
        # print(f"None of the specified files were found in the diff for {url}.")
        return None

    # Check for any specified files that were not found in the diffs
    # print("files_to_include", files_to_include)
    # print("found files", found_files)
    not_found_files = set(files_to_include) - found_files
    if not_found_files:
        print(f"The following specified files were not found in the diff: {', '.join(not_found_files)}")

    return "\n".join(filtered_diff) if filtered_diff else None

def extract_commit_hash(commit_url):
    """Extracts the commit hash from a Googlesource or CodeLinaro URL."""
    
    # Matches full 40-character SHA-1 hash (if present)
    full_hash_match = re.search(r'/([a-f0-9]{40})$', commit_url)
    if full_hash_match:
        return full_hash_match.group(1)
    
    # Matches shorter commit hashes (Googlesource sometimes uses short hashes)
    short_hash_match = re.search(r'/\+/(.*?)$', commit_url)
    if short_hash_match:
        return short_hash_match.group(1)

    print(f"⚠️ Could not extract commit hash from URL: {commit_url}")
    return None

def fetch_patch(commit_url, files_to_include):
    """
    Fetches the diff for a given commit URL, filters it to only include relevant files, and saves it.

    Args:
        commit_url (str): The URL of the commit to fetch.
        files_to_include (list): List of file paths to include in the diff.

    Returns:
        str: The path to the saved formatted diff file.
    """

<<<<<<< HEAD
    # Extract commit hash from URL
    commit_hash_match = re.search(r'/([a-f0-9]{7,40})$', commit_url)
    if not commit_hash_match:
        print(f"⚠️ Could not extract commit hash from URL: {commit_url}")
=======
    # Extract commit hash from the URL
    commit_hash = extract_commit_hash(commit_url)
    if not commit_hash:
>>>>>>> 0d2c2a0a
        return None

    # Determine source type and construct the diff URL
    if "android.googlesource.com" in commit_url:
        diff_url = commit_url + "^!"  # Googlesource requires ^! for diff
        is_codelinaro = False
    elif "git.codelinaro.org" in commit_url:
        diff_url = commit_url + ".diff"  # CodeLinaro requires .diff suffix
        is_codelinaro = True
    else:
        print(f"⚠️ Unsupported commit URL: {commit_url}")
        return None

    # print(f"🔍 Fetching diff from: {diff_url}")

    # Define output directory
    output_dir_diff = "fetch_patch_output/diff_output"
    os.makedirs(output_dir_diff, exist_ok=True)

    # Fetch diff page
    response = requests.get(diff_url)

    # if response.status_code != 200:
    #     print(f"Failed to fetch diff for {commit_hash}. HTTP Status: {response.status_code}")
    #     return None

    # Set output filename using commit hash
    output_filename = os.path.join(output_dir_diff, f"{commit_hash}.diff")

    # Save raw .diff for CodeLinaro
    if is_codelinaro:
        with open(output_filename, "w", encoding="utf-8") as f:
            f.write(response.text.strip() + "\n")  # Ensure exactly one empty line at the end
        # print(f"✅ CodeLinaro: Diff file saved as: {output_filename}")
        return output_filename

    # Extract and format diff content for Android Googlesource
    extracted_diff = extract_diff(diff_url, files_to_include)
    if not extracted_diff:
        # print(f"No matching diff content found for {commit_hash}")
        return None

    # Save filtered diff
    with open(output_filename, "w", encoding="utf-8") as output_file:
        output_file.write(extracted_diff.strip() + "\n")  # Ensure exactly one empty line at the end

    # print(f"Filtered diff file saved to: {output_filename}")
    return output_filename<|MERGE_RESOLUTION|>--- conflicted
+++ resolved
@@ -73,16 +73,10 @@
         str: The path to the saved formatted diff file.
     """
 
-<<<<<<< HEAD
     # Extract commit hash from URL
     commit_hash_match = re.search(r'/([a-f0-9]{7,40})$', commit_url)
     if not commit_hash_match:
         print(f"⚠️ Could not extract commit hash from URL: {commit_url}")
-=======
-    # Extract commit hash from the URL
-    commit_hash = extract_commit_hash(commit_url)
-    if not commit_hash:
->>>>>>> 0d2c2a0a
         return None
 
     # Determine source type and construct the diff URL
@@ -112,6 +106,9 @@
     # Set output filename using commit hash
     output_filename = os.path.join(output_dir_diff, f"{commit_hash}.diff")
 
+    # Set output filename using commit hash
+    output_filename = os.path.join(output_dir_diff, f"{commit_hash}.diff")
+
     # Save raw .diff for CodeLinaro
     if is_codelinaro:
         with open(output_filename, "w", encoding="utf-8") as f:
