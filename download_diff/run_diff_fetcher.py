--- conflicted
+++ resolved
@@ -1,12 +1,17 @@
 import json
-<<<<<<< HEAD
-from download_diff.fetch_diff import fetch_patch
-# TODO: make this VCS-agnostic 
+from fetch_diff import fetch_patch
+import sys
+from pathlib import Path
 
-def run_diff_fetcher():
-    parsed_report_path = "reports/parsed_report.json" # Load the parsed report JSON hard coded
-    with open(parsed_report_path, "r") as f:
-        parsed_report = json.load(f)
+# Add the project root (vidar/) to Python's module search path
+sys.path.append(str(Path(__file__).resolve().parent.parent))
+
+from paths import PARSED_REPORT_PATH  # Now this works!
+
+
+# Load the parsed report JSON
+with open(PARSED_REPORT_PATH, "r") as f:
+    parsed_report = json.load(f)
 
     # Process each patch in the report
     print("Starting the diff fetching process...")
@@ -21,31 +26,6 @@
 
             # if not diff_file:
             #     print(f"Failed to fetch patch: {patch_url}")
-=======
-from fetch_diff import fetch_patch
-import sys
-from pathlib import Path
-
-# Add the project root (vidar/) to Python's module search path
-sys.path.append(str(Path(__file__).resolve().parent.parent))
-
-from paths import PARSED_REPORT_PATH  # Now this works!
-
-
-# Load the parsed report JSON
-with open(PARSED_REPORT_PATH, "r") as f:
-    parsed_report = json.load(f)
-
-# Process each patch in the report
-for patch in parsed_report["patches"]:
-    patch_url = patch["patch_url"]
-    files_to_include = list(patch["files"].keys())
-    print(f"🔍 Processing patch: {patch_url} | Filtering files: {files_to_include}")
-    
-    try:
-        # Fetch and save the patch, passing the relevant file paths
-        diff_file = fetch_patch(patch_url, files_to_include)
->>>>>>> 0d2c2a0a
 
         except Exception as e:
             print(f"Error processing {patch_url}: {e}")
