import os
import subprocess
import re

from paths import KERNEL_PATH, GENERATED_PATCHES_DIR

class PatchLLMAdopter:
    """Handles applying an LLM-generated patch file using GNU patch and stores console output."""

    def __init__(self, kernel_path, patch_file, strip_level=1):
        """
        Initializes the PatchLLMAdopter.

        :param kernel_path: Path to the kernel source where patches will be applied.
        :param patch_file: Path to the LLM-generated patch file.
        :param strip_level: Number of leading path components to strip (equivalent to `-p` option in patch command).
        """
        self.kernel_path = kernel_path
        self.patch_file = patch_file
        self.strip_level = strip_level
        self.patch_command = "gpatch"  # Use "patch" if on Linux
        self.console_output = ""

    def apply_patch(self, dry_run=False):
        """
        Applies the LLM-generated patch file using GNU patch.

        :param dry_run: If True, performs a dry run without modifying files.
        :return: Console output as a string.
        """
        if not os.path.exists(self.patch_file):
            self.console_output = f"❌ Patch file not found: {self.patch_file}"
            print(self.console_output)
            return self.console_output

        # Change directory to kernel source
        os.chdir(self.kernel_path)

        command = [self.patch_command, "-p", str(self.strip_level), "-i", self.patch_file]
        if dry_run:
            command.append("--dry-run")

        try:
            result = subprocess.run(
                command,
                check=True,
                text=True,
                capture_output=True
            )

            self.console_output = result.stdout + result.stderr
            print(self.console_output)
            return self.console_output

        except subprocess.CalledProcessError as e:
            self.console_output = (e.stdout or "") + (e.stderr or "")
            print(self.console_output)
            return self.console_output

    def get_rej_files(self):
        """
        Extracts all .rej files from console output and locates them in the file system.

        :return: List of .rej file paths.
        """
        rej_pattern = re.compile(r"saving rejects to file (.+\.rej)")
        matches = rej_pattern.findall(self.console_output)

        rej_files = []
        for rej_file in matches:
            reject_path = os.path.join(self.kernel_path, rej_file)
            if os.path.exists(reject_path):
                rej_files.append(reject_path)

        return rej_files

    def combine_rejected_hunks(self, output_file="combined.rej"):
        """
        Combines all .rej files related to the last applied patch into one file.

        :param output_file: Name of the combined output file.
        :return: The full path to the combined .rej file, or None if no files were found.
        """
        rej_files = self.get_rej_files()

        if not rej_files:
            print("✅ No .rej files found. Patch applied cleanly.")
            return None

        output_path = os.path.abspath(output_file)

        with open(output_path, "w") as combined_file:
            combined_file.write("# Combined .rej files:\n")
            for rej_file in sorted(rej_files):
                combined_file.write(f"# {rej_file}\n\n")

            for rej_file in sorted(rej_files):
                with open(rej_file, "r") as file:
                    combined_file.write(file.read().strip() + "\n\n")

        print(f"⚠️ Combined {len(rej_files)} .rej files into {output_path}:")
        return output_path


# === Run the Patch Process ===

if __name__ == "__main__":
    # Paths
<<<<<<< HEAD
    kernel_path = input("Input Repository path to apply diff files here: ")
    patch_file = "/Users/theophilasetiawan/Desktop/files/capstone/vidar/f913f0123e6cff4dbc7c1e17d13b7a59a54475d2.diff_fixed.diff"
=======
    patch_filename = "f913f0123e6cff4dbc7c1e17d13b7a59a54475d2.diff_fixed.diff"

    kernel_path = str(KERNEL_PATH)
    patch_file = str(GENERATED_PATCHES_DIR / patch_filename)
>>>>>>> 0d2c2a0a

    # Ensure the kernel directory exists
    if not os.path.isdir(kernel_path):
        print(f"❌ Error: Kernel directory not found at {kernel_path}")
        exit(1)

    # Ensure the patch file exists
    if not os.path.exists(patch_file):
        print(f"❌ Error: Patch file not found at {patch_file}")
        exit(1)

    # Initialize PatchLLMAdopter
    patcher = PatchLLMAdopter(kernel_path, patch_file, strip_level=1)

    print(f"\n🔍 Attempting to apply LLM-generated patch: {patch_file}")

    # Dry run check
    dry_run_output = patcher.apply_patch(dry_run=True)

    if "FAILED" in dry_run_output or "reject" in dry_run_output:
        print(f"⚠️ Patch {patch_file} may not apply cleanly. Skipping...")
        exit(1)

    print(f"✅ Patch {patch_file} can be applied successfully. Applying now...")
    patcher.apply_patch()

    # Look for rejected hunks
    rejected_files = patcher.get_rej_files()

    if rejected_files:
        print(f"⚠️ Some hunks were rejected. See files:")
        for rfile in rejected_files:
            print(f" - {rfile}")

        patcher.combine_rejected_hunks()
    else:
        print(f"🎉 Patch {patch_file} applied successfully!")

    print("\n🎉 Patch application process complete!")<|MERGE_RESOLUTION|>--- conflicted
+++ resolved
@@ -106,15 +106,10 @@
 
 if __name__ == "__main__":
     # Paths
-<<<<<<< HEAD
-    kernel_path = input("Input Repository path to apply diff files here: ")
-    patch_file = "/Users/theophilasetiawan/Desktop/files/capstone/vidar/f913f0123e6cff4dbc7c1e17d13b7a59a54475d2.diff_fixed.diff"
-=======
     patch_filename = "f913f0123e6cff4dbc7c1e17d13b7a59a54475d2.diff_fixed.diff"
 
     kernel_path = str(KERNEL_PATH)
     patch_file = str(GENERATED_PATCHES_DIR / patch_filename)
->>>>>>> 0d2c2a0a
 
     # Ensure the kernel directory exists
     if not os.path.isdir(kernel_path):
