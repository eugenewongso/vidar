# from compile_check import compiles_with_gpp
# from line_metrics import relative_line_count_diff
# from line_metrics import relative_line_count_diff # TODO 
# from similarity.codeBERT import compute_cosine_similarity_from_files, compute_codebertscore_c
# from similarity.openAI import compute_cosine_openai_embedding
# from similarity.sklearn import 
from edit_distance import token_level_edit_distance, normalized_edit_distance
# from similarity import cosine_sim

def read_file(file_path):
    with open(file_path, 'r') as f:
        return f.read()

def main():
    ground_truth_path = "./testing_files/ground_truth/eventfd.c"
    candidate_patch_code_path = "./testing_files/candidate_patch/eventfd.c"

    ground_truth_code = read_file(ground_truth_path)
    candidate_code = read_file(candidate_patch_code_path)

    # TODO: explore compilation checks (might do it at end after eval metrics due to time it takes)
    # print("=== Compilation Check ===")
    # compiles, compile_msg = compiles_with_gpp(candidate_code)
    # print("Compiles:", compiles)
    # if not compiles:
    #     print("Compilation Error:\n", compile_msg)
    #     return

    print("\n=== Evaluation Metrics ===")

    # rel_line_diff = relative_line_count_diff(candidate_code, ground_truth_code)
    # print("Relative Line Count Difference:", round(rel_line_diff, 4))

    # TODO: token edit distance
    token_ed = token_level_edit_distance(candidate_code, ground_truth_code)
    print("Token-Level Edit Distance:", token_ed)

    # TODO: normalized edit distance
    norm_ed = normalized_edit_distance(candidate_code, ground_truth_code)
    print("Normalized Edit Distance:", round(norm_ed, 4))

    # TODO: cosine similarity
<<<<<<< HEAD
    similarity_score_codebert = compute_cosine_similarity_from_files(ground_truth_path, candidate_patch_code_path)
    print(f"Cosine similarity (CodeBERT) = {similarity_score_codebert:.4f}")
    similarity_score_codebert_c = compute_codebertscore_c(ground_truth_path, candidate_patch_code_path)
    print("CodeBERTScore for C file:")
    for metric, value in similarity_score_codebert_c.items():
        print(f"{metric}: {value:.4f}")
=======
    # cosine = cosine_sim(candidate_code, ground_truth_code) 
    # similarity_score_codebert = compute_cosine_similarity_from_files(ground_truth_path, candidate_patch_code_path)
    # print(f"Cosine similarity (CodeBERT) = {similarity_score_codebert:.4f}")
    # similarity_score_codebert_c = compute_codebertscore_c(ground_truth_path, candidate_patch_code_path)
    # print("CodeBERTScore for C file:")
    # for metric, value in similarity_score_codebert_c.items():
    #     print(f"{metric}: {value:.4f}")
>>>>>>> eec5622a
    

    # Open AI text embedding 3 models can only be used for short files, max of 8192 tokens
    # score = compute_cosine_openai_embedding(ground_truth_path, candidate_patch_code_path)
    # print(f"Cosine similarity (Open AI) = {score:.4f}")


if __name__ == "__main__":
    main()<|MERGE_RESOLUTION|>--- conflicted
+++ resolved
@@ -40,22 +40,12 @@
     print("Normalized Edit Distance:", round(norm_ed, 4))
 
     # TODO: cosine similarity
-<<<<<<< HEAD
     similarity_score_codebert = compute_cosine_similarity_from_files(ground_truth_path, candidate_patch_code_path)
     print(f"Cosine similarity (CodeBERT) = {similarity_score_codebert:.4f}")
     similarity_score_codebert_c = compute_codebertscore_c(ground_truth_path, candidate_patch_code_path)
     print("CodeBERTScore for C file:")
     for metric, value in similarity_score_codebert_c.items():
         print(f"{metric}: {value:.4f}")
-=======
-    # cosine = cosine_sim(candidate_code, ground_truth_code) 
-    # similarity_score_codebert = compute_cosine_similarity_from_files(ground_truth_path, candidate_patch_code_path)
-    # print(f"Cosine similarity (CodeBERT) = {similarity_score_codebert:.4f}")
-    # similarity_score_codebert_c = compute_codebertscore_c(ground_truth_path, candidate_patch_code_path)
-    # print("CodeBERTScore for C file:")
-    # for metric, value in similarity_score_codebert_c.items():
-    #     print(f"{metric}: {value:.4f}")
->>>>>>> eec5622a
     
 
     # Open AI text embedding 3 models can only be used for short files, max of 8192 tokens
